- Add Warsaw (europe-central2) Cloud Function Location to Firebase Extension template.
- Add Singapore (asia-southeast1) as a valid Firebase Realtime Database location.
<<<<<<< HEAD
- Fix issue where `firebase init database` overwrites entire `firebase.json` (#3299)
=======
- Fixes `firebase init database` failure when no project is selected (#2981)
>>>>>>> 9f4ba033
<|MERGE_RESOLUTION|>--- conflicted
+++ resolved
@@ -1,7 +1,4 @@
 - Add Warsaw (europe-central2) Cloud Function Location to Firebase Extension template.
 - Add Singapore (asia-southeast1) as a valid Firebase Realtime Database location.
-<<<<<<< HEAD
-- Fix issue where `firebase init database` overwrites entire `firebase.json` (#3299)
-=======
 - Fixes `firebase init database` failure when no project is selected (#2981)
->>>>>>> 9f4ba033
+- Fix issue where `firebase init database` overwrites entire `firebase.json` (#3299)