"use strict";

var clc = require("cli-color");
var fs = require("fs");
var homeDir = require("os").homedir();
var path = require("path");

var { Command } = require("../command");
var { Config } = require("../config");
var fsutils = require("../fsutils");
var { init } = require("../init");
const { logger } = require("../logger");
var { prompt, promptOnce } = require("../prompt");
var { requireAuth } = require("../requireAuth");
var utils = require("../utils");
const { getAllAccounts } = require("../auth");

var TEMPLATE_ROOT = path.resolve(__dirname, "../../templates/");
var BANNER_TEXT = fs.readFileSync(path.join(TEMPLATE_ROOT, "banner.txt"), "utf8");
var GITIGNORE_TEMPLATE = fs.readFileSync(path.join(TEMPLATE_ROOT, "_gitignore"), "utf8");

var _isOutside = function (from, to) {
  return path.relative(from, to).match(/^\.\./);
};

module.exports = new Command("init [feature]")
  .description("set up a Firebase project in the current directory")
  .before(requireAuth)
  .action(function (feature, options) {
    var cwd = options.cwd || process.cwd();

    var warnings = [];
    var warningText = "";
    if (_isOutside(homeDir, cwd)) {
      warnings.push("You are currently outside your home directory");
    }
    if (cwd === homeDir) {
      warnings.push("You are initializing your home directory as a Firebase project directory");
    }

<<<<<<< HEAD
    var config = Config.load(options, true);
    var existingConfig = !!config;
    if (!existingConfig) {
      config = new Config({}, { projectDir: cwd, cwd: cwd });
    } else {
      warnings.push("You are initializing within an existing Firebase project directory");
=======
    var existingConfig = Config.load(options, true);
    if (existingConfig) {
      warnings.push("You are initializing in an existing Firebase project directory");
>>>>>>> 4c7750a2
    }

    var config =
      existingConfig !== null ? existingConfig : new Config({}, { projectDir: cwd, cwd: cwd });

    if (warnings.length) {
      warningText =
        "\nBefore we get started, keep in mind:\n\n  " +
        clc.yellow.bold("* ") +
        warnings.join("\n  " + clc.yellow.bold("* ")) +
        "\n";
    }

    logger.info(
      clc.yellow.bold(BANNER_TEXT) +
        "\nYou're about to initialize a Firebase project in this directory:\n\n  " +
        clc.bold(config.projectDir) +
        "\n" +
        warningText
    );

    var setup = {
      config: config.src,
      rcfile: config.readProjectFile(".firebaserc", {
        json: true,
        fallback: {},
      }),
    };

    var choices = [
      {
        value: "database",
        name: "Realtime Database: Configure a security rules file for Realtime Database and (optionally) provision default instance",
        checked: false,
      },
      {
        value: "firestore",
        name: "Firestore: Configure security rules and indexes files for Firestore",
        checked: false,
      },
      {
        value: "functions",
        name: "Functions: Configure a Cloud Functions directory and its files",
        checked: false,
      },
      {
        value: "hosting",
        name: "Hosting: Configure files for Firebase Hosting and (optionally) set up GitHub Action deploys",
        checked: false,
      },
      {
        value: "storage",
        name: "Storage: Configure a security rules file for Cloud Storage",
        checked: false,
      },
      {
        value: "emulators",
        name: "Emulators: Set up local emulators for Firebase products",
        checked: false,
      },
      {
        value: "remoteconfig",
        name: "Remote Config: Configure a template file for Remote Config",
        checked: false,
      },
    ];

    var next;
    // HACK: Windows Node has issues with selectables as the first prompt, so we
    // add an extra confirmation prompt that fixes the problem
    if (process.platform === "win32") {
      next = promptOnce({
        type: "confirm",
        message: "Are you ready to proceed?",
      });
    } else {
      next = Promise.resolve(true);
    }

    return next
      .then(function (proceed) {
        if (!proceed) {
          return utils.reject("Aborted by user.", { exit: 1 });
        }

        if (feature) {
          setup.featureArg = true;
          setup.features = [feature];
          return undefined;
        }
        return prompt(setup, [
          {
            type: "checkbox",
            name: "features",
            message:
              "Which Firebase features do you want to set up for this directory? " +
              "Press Space to select features, then Enter to confirm your choices.",
            choices: choices,
          },
        ]);
      })
      .then(function () {
        if (setup.features.length === 0) {
          return utils.reject(
            "Must select at least one feature. Use " +
              clc.bold.underline("SPACEBAR") +
              " to select features, or specify a feature by running " +
              clc.bold("firebase init [feature_name]")
          );
        }

        // Always set up project
        setup.features.unshift("project");

        // If there is more than one account, add an account choice phase
        const allAccounts = getAllAccounts();
        if (allAccounts.length > 1) {
          setup.features.unshift("account");
        }

        return init(setup, config, options);
      })
      .then(function () {
        logger.info();
        utils.logBullet("Writing configuration info to " + clc.bold("firebase.json") + "...");
        config.writeProjectFile("firebase.json", setup.config);
        utils.logBullet("Writing project information to " + clc.bold(".firebaserc") + "...");
        config.writeProjectFile(".firebaserc", setup.rcfile);
        if (!fsutils.fileExistsSync(config.path(".gitignore"))) {
          utils.logBullet("Writing gitignore file to " + clc.bold(".gitignore") + "...");
          config.writeProjectFile(".gitignore", GITIGNORE_TEMPLATE);
        }
        logger.info();
        utils.logSuccess("Firebase initialization complete!");
      });
  });<|MERGE_RESOLUTION|>--- conflicted
+++ resolved
@@ -38,18 +38,9 @@
       warnings.push("You are initializing your home directory as a Firebase project directory");
     }
 
-<<<<<<< HEAD
-    var config = Config.load(options, true);
-    var existingConfig = !!config;
-    if (!existingConfig) {
-      config = new Config({}, { projectDir: cwd, cwd: cwd });
-    } else {
-      warnings.push("You are initializing within an existing Firebase project directory");
-=======
     var existingConfig = Config.load(options, true);
     if (existingConfig) {
-      warnings.push("You are initializing in an existing Firebase project directory");
->>>>>>> 4c7750a2
+      warnings.push("You are initializing within an existing Firebase project directory");
     }
 
     var config =
