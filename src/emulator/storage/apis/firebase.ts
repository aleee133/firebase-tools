import { EmulatorLogger } from "../../emulatorLogger";
import { Emulators } from "../../types";
import { gunzipSync } from "zlib";
import { OutgoingFirebaseMetadata, RulesResourceMetadata, StoredFileMetadata } from "../metadata";
import * as mime from "mime";
import { Request, Response, Router } from "express";
import { StorageEmulator } from "../index";
import { EmulatorRegistry } from "../../registry";
import { StorageRulesetInstance } from "../rules/runtime";
import { RulesetOperationMethod } from "../rules/types";

async function isPermitted(opts: {
  ruleset?: StorageRulesetInstance;
  file: {
    before?: RulesResourceMetadata;
    after?: RulesResourceMetadata;
  };
  path: string;
  method: RulesetOperationMethod;
  authorization?: string;
}): Promise<boolean> {
  if (!opts.ruleset) {
    EmulatorLogger.forEmulator(Emulators.STORAGE).log(
      "WARN",
      `Can not process SDK request with no loaded ruleset`
    );
    return false;
  }

  // Skip auth for UI
  if (["Bearer owner", "Firebase owner"].includes(opts.authorization || "")) {
    return true;
  }

  const { permitted, issues } = await opts.ruleset.verify({
    method: opts.method,
    path: opts.path,
    file: opts.file,
    token: opts.authorization ? opts.authorization.split(" ")[1] : undefined,
  });

  if (issues.exist()) {
    issues.all.forEach((warningOrError) => {
      EmulatorLogger.forEmulator(Emulators.STORAGE).log("WARN", warningOrError);
    });
  }

  return !!permitted;
}

/**
 * @param emulator
 */
export function createFirebaseEndpoints(emulator: StorageEmulator): Router {
  // eslint-disable-next-line new-cap
  const firebaseStorageAPI = Router();
  const { storageLayer } = emulator;

  if (process.env.STORAGE_EMULATOR_DEBUG) {
    firebaseStorageAPI.use((req, res, next) => {
      console.log("--------------INCOMING REQUEST--------------");
      console.log(`${req.method.toUpperCase()} ${req.path}`);
      console.log("-- query:");
      console.log(JSON.stringify(req.query, undefined, 2));
      console.log("-- headers:");
      console.log(JSON.stringify(req.headers, undefined, 2));
      console.log("-- body:");

      if (req.body instanceof Buffer) {
        console.log(`Buffer of ${req.body.length}`);
      } else if (req.body) {
        console.log(req.body);
      } else {
        console.log("Empty body (could be stream)");
      }

      const resJson = res.json.bind(res);
      res.json = (...args: any[]) => {
        console.log("-- response:");
        args.forEach((data) => console.log(JSON.stringify(data, undefined, 2)));

        return resJson.call(res, ...args);
      };

      const resSendStatus = res.sendStatus.bind(res);
      res.sendStatus = (status) => {
        console.log("-- response status:");
        console.log(status);

        return resSendStatus.call(res, status);
      };

      const resStatus = res.status.bind(res);
      res.status = (status) => {
        console.log("-- response status:");
        console.log(status);

        return resStatus.call(res, status);
      };

      next();
    });
  }

  firebaseStorageAPI.use((req, res, next) => {
    if (!emulator.rules) {
      EmulatorLogger.forEmulator(Emulators.STORAGE).log(
        "WARN",
        "Permission denied because no Storage ruleset is currently loaded, check your rules for syntax errors."
      );
      return res.status(403).json({
        error: {
          code: 403,
          message: "Permission denied. Storage Emulator has no loaded ruleset.",
        },
      });
    }

    next();
  });

  // Automatically create a bucket for any route which uses a bucket
  firebaseStorageAPI.use(/.*\/b\/(.+?)\/.*/, (req, res, next) => {
    storageLayer.createBucket(req.params[0]);
    next();
  });

  firebaseStorageAPI.get("/b/:bucketId/o/:objectId", async (req, res) => {
    const decodedObjectId = decodeURIComponent(req.params.objectId);
    const operationPath = ["b", req.params.bucketId, "o", decodedObjectId].join("/");
    const md = storageLayer.getMetadata(req.params.bucketId, decodedObjectId);

    const rulesFiles: {
      before?: RulesResourceMetadata;
    } = {};

    if (md) {
      rulesFiles.before = md.asRulesResource();
    }

    // Query values are used for GETs from Web SDKs
    const isPermittedViaHeader = await isPermitted({
      ruleset: emulator.rules,
      method: RulesetOperationMethod.GET,
      path: operationPath,
      file: rulesFiles,
      authorization: req.header("authorization"),
    });

    // Token headers are used for GETs from Mobile SDKs
    const isPermittedViaToken =
      req.query.token && md && md.downloadTokens.includes(req.query.token.toString());

    const isRequestPermitted: boolean = isPermittedViaHeader || !!isPermittedViaToken;

    if (!isRequestPermitted) {
      res.sendStatus(403);
      return;
    }

    if (!md) {
      res.sendStatus(404);
      return;
    }

    let isGZipped = false;
    if (md.contentEncoding == "gzip") {
      isGZipped = true;
    }

    if (req.query.alt == "media") {
      let data = storageLayer.getBytes(req.params.bucketId, req.params.objectId);
      if (!data) {
        res.sendStatus(404);
        return;
      }

      if (isGZipped) {
        data = gunzipSync(data);
      }

      res.setHeader("Accept-Ranges", "bytes");
      res.setHeader("Content-Type", md.contentType);
      setObjectHeaders(res, md, { "Content-Encoding": isGZipped ? "identity" : undefined });

      const byteRange = [...(req.header("range") || "").split("bytes="), "", ""];

      const [rangeStart, rangeEnd] = byteRange[1].split("-");

      if (rangeStart) {
        const range = {
          start: parseInt(rangeStart),
          end: rangeEnd ? parseInt(rangeEnd) : data.byteLength,
        };
        res.setHeader("Content-Range", `bytes ${range.start}-${range.end - 1}/${data.byteLength}`);
        res.status(206).end(data.slice(range.start, range.end));
      } else {
        res.end(data);
      }

      return;
    }

    res.json(new OutgoingFirebaseMetadata(md));
  });

  const handleMetadataUpdate = async (req: Request, res: Response) => {
    const md = storageLayer.getMetadata(req.params.bucketId, req.params.objectId);

    if (!md) {
      res.sendStatus(404);
      return;
    }

    const decodedObjectId = decodeURIComponent(req.params.objectId);
    const operationPath = ["b", req.params.bucketId, "o", decodedObjectId].join("/");

    if (
      !(await isPermitted({
        ruleset: emulator.rules,
        method: RulesetOperationMethod.UPDATE,
        path: operationPath,
        authorization: req.header("authorization"),
        file: {
          before: md.asRulesResource(),
          after: md.asRulesResource(req.body), // TODO
        },
      }))
    ) {
      return res.status(403).json({
        error: {
          code: 403,
          message: `Permission denied. No WRITE permission.`,
        },
      });
    }

    md.update(req.body);

    setObjectHeaders(res, md);
    const outgoingMetadata = new OutgoingFirebaseMetadata(md);
    res.json(outgoingMetadata);
    return;
  };

  // list object handler
  firebaseStorageAPI.get("/b/:bucketId/o", async (req, res) => {
    let maxRes = undefined;
    if (req.query.maxResults) {
      maxRes = +req.query.maxResults.toString();
    }
    const delimiter = req.query.delimiter ? req.query.delimiter.toString() : "/";
    const pageToken = req.query.pageToken ? req.query.pageToken.toString() : undefined;
    const prefix = req.query.prefix ? req.query.prefix.toString() : "";

    const operationPath = ["b", req.params.bucketId, "o", prefix].join("/");

    if (
      !(await isPermitted({
        ruleset: emulator.rules,
        method: RulesetOperationMethod.LIST,
        path: operationPath,
        file: {},
        authorization: req.header("authorization"),
      }))
    ) {
      return res.status(403).json({
        error: {
          code: 403,
          message: `Permission denied. No LIST permission.`,
        },
      });
    }

    res.json(
      storageLayer.listItemsAndPrefixes(req.params.bucketId, prefix, delimiter, pageToken, maxRes)
    );
  });

  const handleUpload = async (req: Request, res: Response) => {
    if (req.query.create_token || req.query.delete_token) {
      const decodedObjectId = decodeURIComponent(req.params.objectId);
      const operationPath = ["b", req.params.bucketId, "o", decodedObjectId].join("/");

      const mdBefore = storageLayer.getMetadata(req.params.bucketId, req.params.objectId);

      if (
        !(await isPermitted({
          ruleset: emulator.rules,
          method: RulesetOperationMethod.UPDATE,
          path: operationPath,
          authorization: req.header("authorization"),
          file: {
            before: mdBefore?.asRulesResource(),
            // TODO: before and after w/ metadata change
          },
        }))
      ) {
        return res.status(403).json({
          error: {
            code: 403,
            message: `Permission denied. No WRITE permission.`,
          },
        });
      }

      if (!mdBefore) {
        return res.status(404).json({
          error: {
            code: 404,
            message: `Request object can not be found`,
          },
        });
      }

      const createTokenParam = req.query["create_token"];
      const deleteTokenParam = req.query["delete_token"];
      let md: StoredFileMetadata | undefined;

      if (createTokenParam) {
        if (createTokenParam != "true") {
          res.sendStatus(400);
          return;
        }
        md = storageLayer.addDownloadToken(req.params.bucketId, req.params.objectId);
      } else if (deleteTokenParam) {
        md = storageLayer.deleteDownloadToken(
          req.params.bucketId,
          req.params.objectId,
          deleteTokenParam.toString()
        );
      }

      if (!md) {
        res.sendStatus(404);
        return;
      }

      setObjectHeaders(res, md);
      return res.json(new OutgoingFirebaseMetadata(md));
    }

    if (!req.query.name) {
      res.sendStatus(400);
      return;
    }

    const name = req.query.name.toString();
    const uploadType = req.header("x-goog-upload-protocol");

    if (uploadType == "multipart") {
      const contentType = req.header("content-type");
      if (!contentType || !contentType.startsWith("multipart/related")) {
        res.sendStatus(400);
        return;
      }

      const boundary = `--${contentType.split("boundary=")[1]}`;
      const bodyString = req.body.toString();
      const bodyStringParts = bodyString.split(boundary).filter((v: string) => v);

      const metadataString = bodyStringParts[0].split("\r\n")[3];
      const blobParts = bodyStringParts[1].split("\r\n");
      const blobContentTypeString = blobParts[1];
      if (!blobContentTypeString || !blobContentTypeString.startsWith("Content-Type: ")) {
        res.sendStatus(400);
        return;
      }
      const blobContentType = blobContentTypeString.slice("Content-Type: ".length);
      const bodyBuffer = req.body as Buffer;

      const metadataSegment = `${boundary}${bodyString.split(boundary)[1]}`;
      const dataSegment = `${boundary}${bodyString.split(boundary).slice(2)[0]}`;
      const dataSegmentHeader = (dataSegment.match(/.+Content-Type:.+?\r\n\r\n/s) || [])[0];

      if (!dataSegmentHeader) {
        res.sendStatus(400);
        return;
      }

      const bufferOffset = metadataSegment.length + dataSegmentHeader.length;

      const blobBytes = Buffer.from(bodyBuffer.slice(bufferOffset, -`\r\n${boundary}--`.length));
      const md = storageLayer.oneShotUpload(
        req.params.bucketId,
        name,
        blobContentType,
        JSON.parse(metadataString),
        Buffer.from(blobBytes)
      );

<<<<<<< HEAD
      metadata.addDownloadToken();

      if (!metadata) {
=======
      if (!md) {
>>>>>>> 6862f4c1
        res.sendStatus(400);
        return;
      }

      const operationPath = ["b", req.params.bucketId, "o", name].join("/");

      if (
        !(await isPermitted({
          ruleset: emulator.rules,
          // TODO: This will be either create or update
          method: RulesetOperationMethod.CREATE,
          path: operationPath,
          authorization: req.header("authorization"),
          file: {
            after: md?.asRulesResource(),
          },
        }))
      ) {
        storageLayer.deleteFile(md?.bucket, md?.name);
        return res.status(403).json({
          error: {
            code: 403,
            message: `Permission denied. No WRITE permission.`,
          },
        });
      }

      if (md.downloadTokens.length == 0) {
        md.addDownloadToken();
      }

      res.json(new OutgoingFirebaseMetadata(md));
      return;
    } else {
      const operationPath = ["b", req.params.bucketId, "o", name].join("/");
      const uploadCommand = req.header("x-goog-upload-command");
      if (!uploadCommand) {
        res.sendStatus(400);
        return;
      }

      if (uploadCommand == "start") {
        let objectContentType =
          req.header("x-goog-upload-header-content-type") ||
          req.header("x-goog-upload-content-type");
        if (!objectContentType) {
          const mimeTypeFromName = mime.getType(name);
          if (!mimeTypeFromName) {
            objectContentType = "application/octet-stream";
          } else {
            objectContentType = mimeTypeFromName;
          }
        }

        const upload = storageLayer.startUpload(
          req.params.bucketId,
          name,
          objectContentType,
          req.body
        );

        storageLayer.uploadBytes(upload.uploadId, Buffer.alloc(0));

        const emulatorInfo = EmulatorRegistry.getInfo(Emulators.STORAGE);

        res.header("x-goog-upload-chunk-granularity", "10000");
        res.header("x-goog-upload-control-url", "");
        res.header("x-goog-upload-status", "active");
        res.header(
          "x-goog-upload-url",
          `http://${req.hostname}:${emulatorInfo?.port}/v0/b/${req.params.bucketId}/o?name=${req.query.name}&upload_id=${upload.uploadId}&upload_protocol=resumable`
        );
        res.header("x-gupload-uploadid", upload.uploadId);

        res.status(200).send();
        return;
      }

      if (!req.query.upload_id) {
        res.sendStatus(400);
        return;
      }

      const uploadId = req.query.upload_id.toString();
      if (uploadCommand == "query") {
        const upload = storageLayer.queryUpload(uploadId);
        if (!upload) {
          res.sendStatus(400);
          return;
        }

        res.header("X-Goog-Upload-Size-Received", upload.currentBytesUploaded.toString());
        res.sendStatus(200);
        return;
      }

      if (uploadCommand == "cancel") {
        const upload = storageLayer.cancelUpload(uploadId);
        if (!upload) {
          res.sendStatus(400);
          return;
        }
        res.sendStatus(200);
        return;
      }

      let upload;
      if (uploadCommand.includes("upload")) {
        if (!(req.body instanceof Buffer)) {
          const bufs: Buffer[] = [];
          req.on("data", (data) => {
            bufs.push(data);
          });

          await new Promise((resolve) => {
            req.on("end", () => {
              req.body = Buffer.concat(bufs);
              resolve();
            });
          });
        }

        upload = storageLayer.uploadBytes(uploadId, req.body);

        if (!upload) {
          res.sendStatus(400);
          return;
        }

        res.header("x-goog-upload-status", "active");
        res.header("x-gupload-uploadid", upload.uploadId);
      }

      if (uploadCommand.includes("finalize")) {
        const finalizedUpload = storageLayer.finalizeUpload(uploadId);
        if (!finalizedUpload) {
          res.sendStatus(400);
          return;
        }
        upload = finalizedUpload.upload;
        finalizedUpload.file.metadata.addDownloadToken();

        res.header("x-goog-upload-status", "final");

        // For resumable uploads, we check auth on finalization in case of byte-dependant rules
        if (
          !(await isPermitted({
            ruleset: emulator.rules,
            // TODO This will be either create or update
            method: RulesetOperationMethod.CREATE,
            path: operationPath,
            authorization: req.header("authorization"),
            file: {
              after: storageLayer.getMetadata(req.params.bucketId, name)?.asRulesResource(),
            },
          }))
        ) {
          storageLayer.deleteFile(upload.bucketId, name);
          return res.status(403).json({
            error: {
              code: 403,
              message: `Permission denied. No WRITE permission.`,
            },
          });
        }

        const md = finalizedUpload.file.metadata;
        if (md.downloadTokens.length == 0) {
          md.addDownloadToken();
        }

        res.json(new OutgoingFirebaseMetadata(finalizedUpload.file.metadata));
      } else if (!upload) {
        res.sendStatus(400);
        return;
      } else {
        res.sendStatus(200);
      }
    }
  };

  // update metata handler
  firebaseStorageAPI.patch("/b/:bucketId/o/:objectId", handleMetadataUpdate);
  firebaseStorageAPI.put("/b/:bucketId/o/:objectId?", async (req, res) => {
    switch (req.header("x-http-method-override")?.toLowerCase()) {
      case "patch":
        return handleMetadataUpdate(req, res);
      default:
        return handleUpload(req, res);
    }
  });
  firebaseStorageAPI.post("/b/:bucketId/o/:objectId?", handleUpload);

  firebaseStorageAPI.delete("/b/:bucketId/o/:objectId", async (req, res) => {
    const decodedObjectId = decodeURIComponent(req.params.objectId);
    const operationPath = ["b", req.params.bucketId, "o", decodedObjectId].join("/");

    if (
      !(await isPermitted({
        ruleset: emulator.rules,
        method: RulesetOperationMethod.DELETE,
        path: operationPath,
        authorization: req.header("authorization"),
        file: {
          // TODO load before metadata
        },
      }))
    ) {
      return res.status(403).json({
        error: {
          code: 403,
          message: `Permission denied. No WRITE permission.`,
        },
      });
    }

    const md = storageLayer.getMetadata(req.params.bucketId, decodedObjectId);

    if (!md) {
      res.sendStatus(404);
      return;
    }

    storageLayer.deleteFile(req.params.bucketId, req.params.objectId);
    res.sendStatus(200);
  });

  firebaseStorageAPI.get("/", (req, res) => {
    res.json({ emulator: "storage" });
  });

  return firebaseStorageAPI;
}

function setObjectHeaders(
  res: Response,
  metadata: StoredFileMetadata,
  headerOverride: {
    "Content-Encoding": string | undefined;
  } = { "Content-Encoding": undefined }
): void {
  res.setHeader("Content-Disposition", metadata.contentDisposition);

  if (headerOverride["Content-Encoding"]) {
    res.setHeader("Content-Encoding", headerOverride["Content-Encoding"]);
  } else {
    res.setHeader("Content-Encoding", metadata.contentEncoding);
  }

  if (metadata.cacheControl) {
    res.setHeader("Cache-Control", metadata.cacheControl);
  }

  if (metadata.contentLanguage) {
    res.setHeader("Content-Language", metadata.contentLanguage);
  }
}<|MERGE_RESOLUTION|>--- conflicted
+++ resolved
@@ -389,13 +389,7 @@
         Buffer.from(blobBytes)
       );
 
-<<<<<<< HEAD
-      metadata.addDownloadToken();
-
-      if (!metadata) {
-=======
       if (!md) {
->>>>>>> 6862f4c1
         res.sendStatus(400);
         return;
       }
