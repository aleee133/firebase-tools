--- conflicted
+++ resolved
@@ -265,14 +265,7 @@
       },
       this._cloudFunctions,
       bytes,
-<<<<<<< HEAD
-      upload.contentType,
-      upload.metadata.contentEncoding,
-      upload.metadata,
-      this._cloudFunctions
-=======
       upload.metadata
->>>>>>> 6862f4c1
     );
     const file = new StoredFile(finalMetadata, filePath);
     this._files.set(filePath, file);
@@ -305,14 +298,7 @@
       },
       this._cloudFunctions,
       bytes,
-<<<<<<< HEAD
-      contentType,
-      incomingMetadata.contentEncoding,
-      incomingMetadata,
-      this._cloudFunctions
-=======
       incomingMetadata
->>>>>>> 6862f4c1
     );
     const file = new StoredFile(md, this._persistence.getDiskPath(filePath));
     this._files.set(filePath, file);
